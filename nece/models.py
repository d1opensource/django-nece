from __future__ import unicode_literals

from distutils.version import StrictVersion
from django import get_version
from django.db import models
from django.db.models import options
from nece.managers import TranslationManager, TranslationMixin
from nece.exceptions import NonTranslatableFieldError

if StrictVersion(get_version()) >= StrictVersion('1.9.0'):
    from django.contrib.postgres.fields import JSONField
else:
    from nece.fields.pgjson import JSONField

options.DEFAULT_NAMES += ('translatable_fields',)


class Language(object):
    def __init__(self, **translations):
        for field, translation in translations.items():
            setattr(self, field, translation)


class TranslationModel(models.Model, TranslationMixin):
    translations = JSONField(null=True, blank=True)
    default_language = None
    _translated = None

    objects = TranslationManager()

    def __init__(self, *args, **kwargs):
<<<<<<< HEAD
        self.language_class = namedtuple(
            'Language', self._meta.translatable_fields)
=======
>>>>>>> 696e51c6
        self._language_code = self._default_language_code
        return super(TranslationModel, self).__init__(*args, **kwargs)

    def __getattribute__(self, name):
        attr = object.__getattribute__(self, name)
        if name.startswith('__'):
            return attr
        translated = object.__getattribute__(self, '_translated')
        if translated:
            if hasattr(translated, name):
                return getattr(translated, name) or attr
        return attr

    def populate_translations(self, translations):
        for field in self._meta.translatable_fields:
            if field not in translations:
                translations[field] = None
        return translations

    def translate(self, language_code=None, **kwargs):
        if language_code:
            self._language_code = language_code
        if not self.is_default_language(self._language_code):
            self.translations = self.translations or {}
            self.translations[self._language_code] = {}
        for name, value in kwargs.items():
            if name not in self._meta.translatable_fields:
                raise NonTranslatableFieldError(name)
            if self.is_default_language(self._language_code):
                setattr(self, name, value)
            else:
                self.translations.get(self._language_code, {})[name] = value
        if language_code:
            self.language(language_code)

    def reset_language(self):
        self._translated = None
        self._language_code = self._default_language_code

    def language(self, language_code):
        self.reset_language()
        fields = self._meta.translatable_fields
        self._language_code = self.get_language_key(language_code)
        if self.is_default_language(language_code):
            return self
        self.default_language = Language(
            **{i: getattr(self, i, None) for i in fields})
        translations = self.translations or {}
        if translations:
            translations = translations.get(self._language_code, {})
            if translations:
                translations = self.populate_translations(translations)
                self._translated = Language(**translations)
        return self

    def language_or_none(self, language_code):
        language_code = self.get_language_key(language_code)
        if self.is_default_language(language_code):
            return self.language(language_code)
        if not self.translations or not self.translations.get(language_code):
            return None
        return self.language(language_code)

    def language_as_dict(self, language_code=None):
        if not language_code:
            language_code = self._language_code
        tf = self._meta.translatable_fields
        language_code = self.get_language_key(language_code)
        if self.is_default_language(language_code):
            return {k: v for k, v in self.__dict__.items() if k in tf}

        translations = self.translations or {}
        if translations:
            translations = translations.get(language_code, {})
            return {k: v for k, v in translations.items() if v and k in tf}
        return {}

    def save(self, *args, **kwargs):
        language_code = self._language_code
        self.reset_language()
        if self.translations == '':
            self.translations = None
        super(TranslationModel, self).save(*args, **kwargs)
        self.language(language_code)

    class Meta:
        abstract = True<|MERGE_RESOLUTION|>--- conflicted
+++ resolved
@@ -29,11 +29,6 @@
     objects = TranslationManager()
 
     def __init__(self, *args, **kwargs):
-<<<<<<< HEAD
-        self.language_class = namedtuple(
-            'Language', self._meta.translatable_fields)
-=======
->>>>>>> 696e51c6
         self._language_code = self._default_language_code
         return super(TranslationModel, self).__init__(*args, **kwargs)
 
